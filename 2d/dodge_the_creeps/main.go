--- conflicted
+++ resolved
@@ -103,13 +103,6 @@
 }
 
 func main() {
-<<<<<<< HEAD
-	//PlayerControls.MoveRight = ("move_right")
-	//PlayerControls.MoveLeft = ("move_left")
-	//PlayerControls.MoveDown = ("move_down")
-	//PlayerControls.MoveUp = ("move_up")
-=======
->>>>>>> 359aecad
 	PlayerControls.MoveRight = ("ui_right")
 	PlayerControls.MoveLeft = ("ui_left")
 	PlayerControls.MoveDown = ("ui_down")

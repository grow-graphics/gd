package main

import (
	"fmt"
	"runtime"
)

const (
	version   = "0.5.68"
	engineCmd = "blazium"
)

func installEngine(gobin string) (string, error) {
	switch runtime.GOOS {
	case "android":
		return "echo", nil
	case "linux":
<<<<<<< HEAD
		fmt.Println("gd: downloading Blazium v" + version + " stable for linux")
		return download(gobin, "BlaziumEditor_v"+version+"_linux.x86_64",
			"https://cdn.blazium.app/release/"+version+"/BlaziumEditor_v"+version+"_linux.x86_64.zip")
=======
		var arch = "x86_64"
		switch runtime.GOARCH {
		case "arm64":
			arch = "arm64"
		}
		fmt.Println("gd: downloading Godot v" + version + " stable for linux/" + arch)
		return download(gobin, "Godot_v"+version+"-stable_linux."+arch,
			"https://github.com/godotengine/godot-builds/releases/download/"+version+"-stable/Godot_v"+version+"-stable_linux."+arch+".zip")
>>>>>>> 30f14afd
	default:
		return "", fmt.Errorf("gd: installing "+engineCmd+" automatically for GOOS %v is not supported (please install it yourself)", runtime.GOOS)
	}
}<|MERGE_RESOLUTION|>--- conflicted
+++ resolved
@@ -15,20 +15,14 @@
 	case "android":
 		return "echo", nil
 	case "linux":
-<<<<<<< HEAD
-		fmt.Println("gd: downloading Blazium v" + version + " stable for linux")
-		return download(gobin, "BlaziumEditor_v"+version+"_linux.x86_64",
-			"https://cdn.blazium.app/release/"+version+"/BlaziumEditor_v"+version+"_linux.x86_64.zip")
-=======
 		var arch = "x86_64"
 		switch runtime.GOARCH {
 		case "arm64":
 			arch = "arm64"
 		}
-		fmt.Println("gd: downloading Godot v" + version + " stable for linux/" + arch)
-		return download(gobin, "Godot_v"+version+"-stable_linux."+arch,
-			"https://github.com/godotengine/godot-builds/releases/download/"+version+"-stable/Godot_v"+version+"-stable_linux."+arch+".zip")
->>>>>>> 30f14afd
+		fmt.Println("gd: downloading Blazium v" + version + " stable for linux")
+		return download(gobin, "BlaziumEditor_v"+version+"_linux."+arch,
+			"https://cdn.blazium.app/release/"+version+"/BlaziumEditor_v"+version+"_linux."+arch+".zip")
 	default:
 		return "", fmt.Errorf("gd: installing "+engineCmd+" automatically for GOOS %v is not supported (please install it yourself)", runtime.GOOS)
 	}

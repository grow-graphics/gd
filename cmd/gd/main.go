// The 'gd' command is designed as a drop-in replacement of the 'go' command when working
// with Godot-based projects. It will automatically download and install the supported
// version of Godot and ensure all go commands behave as expected (go build, go run, etc).
//
// The 'gd' command assumes that the Go module lives at the root of the project, an empty
// godot project will be created under a 'graphics' directory, this is where the user can
// keep the graphical representation of their project and manage their assets. Running the
// command without any command line arguments will launch the Godot editor for managing
// the assets in this directory.
package main

import (
	"errors"
	"fmt"
	"os"
	"os/exec"
	"path/filepath"
	"runtime"
	"strings"

	"graphics.gd/cmd/gd/internal/builder"
	"graphics.gd/cmd/gd/internal/project"
	"graphics.gd/cmd/gd/internal/tooling"

	"graphics.gd/internal/docgen"

	"runtime.link/api/xray"
)

func main() {
	if err := gd(os.Args...); err != nil {
		fmt.Fprintln(os.Stderr, err)
		fmt.Fprintln(os.Stderr, "\nis this error unexpected? open an issue! https://github.com/quaadgras/graphics.gd/issues/new/choose")
		os.Exit(1)
	}
}

type Builder interface {
	Run(...string) error       // go run
	Build(...string) error     // go build -buildmode=c-shared
	BuildMain(...string) error // go build
	Test(...string) error      // go test
}

func builderFor(goos string) Builder {
	switch goos {
	case "linux", "ubuntu", "arch", "debian", "nix":
		os.Setenv("GOOS", "linux")
		return builder.Linux{}
	case "windows", "win":
		os.Setenv("GOOS", "windows")
		return builder.Windows{}
	case "darwin", "macos":
		os.Setenv("GOOS", "darwin")
		return builder.MacOS{}
	case "ios":
		os.Setenv("GOOS", "darwin")
		return builder.IOS{}
	case "android":
		os.Setenv("GOOS", "android")
		return builder.Android{}
	case "browser", "js", "web", "wasm":
		os.Setenv("GOOS", "js")
		return builder.Browser{}
	default:
		fmt.Fprint(os.Stderr, "gd: unsupported GOOS '"+goos+"'\n")
		os.Exit(1)
		return nil
	}
}

func gd(args ...string) error {
	var GOARCH = runtime.GOARCH
	var GOOS = runtime.GOOS
	if goos := os.Getenv("GOOS"); goos != "" {
		GOOS = goos
	}
	if goarch := os.Getenv("GOARCH"); goarch != "" {
		GOARCH = goarch
	}
	if GOARCH != "amd64" && GOARCH != "arm64" && GOARCH != "wasm" {
		return errors.New("gd requires an amd64, wasm, or arm64 GOARCH")
	}
	if err := project.Setup(); err != nil {
		return err
	}
	if err := docgen.Process(project.Directory); err != nil {
		return xray.New(err)
	}
	var platform = builderFor(GOOS)
	if goos := os.Getenv("GOOS"); goos != "" {
		GOOS = goos
	}
	if GOOS != "js" {
		if err := os.Setenv("CGO_ENABLED", "1"); err != nil {
			return xray.New(err)
		}
	}
	if zig, _ := exec.LookPath("zig"); zig != "" && os.Getenv("CC") == "" {
		if runtime.GOOS == "darwin" {
			if err := os.Setenv("CC", "clang"); err != nil {
				return xray.New(err)
			}
		} else {
			if err := os.Setenv("CC", "zig cc"); err != nil {
				return xray.New(err)
			}
		}
	}
	switch len(args) {
	case 1:
		if err := platform.Build(); err != nil {
			return xray.New(err)
		}
<<<<<<< HEAD
		go func() {
			defer stderr.Close()
			defer close(parsingDone)
			scanner := bufio.NewScanner(stderr)
			for scanner.Scan() {
				line := scanner.Text()
				fmt.Fprintln(os.Stderr, line)
				_, ident, ok := strings.Cut(line, "undefined: ")
				if ok {
					undefinedSymbols = append(undefinedSymbols, ident)
				}
			}
		}()
		golang := exec.Command("go", commandArgs...)
		golang.Env = os.Environ()
		if GOOS != "js" {
			golang.Env = append(os.Environ(), "CGO_ENABLED=1")
		}
		if zig != "" && os.Getenv("CC") == "" {
			if runtime.GOOS == "darwin" {
				golang.Env = append(golang.Env, "CC=clang")
			} else {
				golang.Env = append(golang.Env, "CC=zig cc")
			}
		}
		golang.Env = append(golang.Env, "GOARCH="+arches[i])
		if GOOS != runtime.GOOS {
			if GOOS != "js" {
				_, err := exec.LookPath("zig")
				if err != nil {
					return fmt.Errorf("gd requires zig to be installed and available in your PATH for cross-compilation: %w", err)
				}
			}
			switch GOOS {
			case "windows":
				switch arches[i] {
				case "amd64":
					golang.Env = append(golang.Env, "CC=zig cc -target x86_64-windows-gnu")
				case "arm64":
					golang.Env = append(golang.Env, "CC=zig cc -target aarch64-windows-gnu")
				}
			case "darwin":
				setupFiles(macos_sdk, "internal/macos", graphics+"/../releases/darwin/sdk")
				MACOS_SDK, err := filepath.Abs(graphics + "/../releases/darwin/sdk")
				if err != nil {
					return xray.New(err)
				}
				switch arches[i] {
				case "amd64":
					golang.Env = append(golang.Env, "CC=zig cc -target x86_64-macos -F "+MACOS_SDK+"/Frameworks -L"+MACOS_SDK+"/lib -I"+MACOS_SDK+"/include")
				case "arm64":
					golang.Env = append(golang.Env, "CC=zig cc -target aarch64-macos -F "+MACOS_SDK+"/Frameworks -L"+MACOS_SDK+"/lib -I"+MACOS_SDK+"/include")
				}
			case "linux":
				switch arches[i] {
				case "amd64":
					golang.Env = append(golang.Env, "CC=zig cc -target x86_64-linux-gnu")
				case "arm64":
					golang.Env = append(golang.Env, "CC=zig cc -target aarch64-linux-gnu")
				}
			case "android":
				setupFiles(android_sdk, "internal/android", graphics+"/../releases/android/sdk")
				ANDROID_SDK, err := filepath.Abs(graphics + "/../releases/android/sdk")
				if err != nil {
					return xray.New(err)
				}
				switch arches[i] {
				case "arm64":
					golang.Env = append(golang.Env, "CC=zig cc -target aarch64-linux-android -nostdlib -I"+ANDROID_SDK+"/usr/include -L"+ANDROID_SDK+"/usr/lib")
				}
			case "ios":
				setupFiles(macos_sdk, "internal/macos", graphics+"/../releases/darwin/sdk")
				MACOS_SDK, err := filepath.Abs(graphics + "/../releases/darwin/sdk")
				if err != nil {
					return xray.New(err)
				}
				golang.Env = append(golang.Env, "CC=zig cc -target aarch64-macos -F "+MACOS_SDK+"/Frameworks -L"+MACOS_SDK+"/lib -I"+MACOS_SDK+"/include")
			}
		}
		golang.Stderr = capture
		golang.Stdout = os.Stdout
		golang.Stdin = os.Stdin
		if err := golang.Run(); err != nil {
			capture.Close()
			<-parsingDone
			checkForFixes(undefinedSymbols)
			return err
		}
		if GOOS == "ios" { // create the xcframework
			if err := os.MkdirAll(graphics+"/go.xcframework/ios_arm64", 0755); err != nil {
				return xray.New(err)
			}
			if err := os.Rename(graphics+"/ios_arm64.a", graphics+"/go.xcframework/ios_arm64/libgo.a"); err != nil {
				return xray.New(err)
			}
			if err := setupFile(true, graphics+"/go.xcframework/Info.plist", info_plist); err != nil {
				return xray.New(err)
			}
		}
	}
	if GOOS == "darwin" && (GOARCH == "amd64" || GOARCH == "arm64") {
		err := lipo.Execute(os.Stdout, os.Stdin, []string{"-create", graphics + "/darwin_amd64.dylib", graphics + "/darwin_arm64.dylib", "-output", graphics + "/darwin_universal.dylib"})
		if err != 0 {
			return errors.New("lipo execution failed")
		}
	}
	if err := setup(); err != nil {
		return xray.New(err)
	}
	switch os.Args[1] {
	case "run":
		if GOOS == "js" || GOOS == "android" {
			if err := os.MkdirAll(graphics+"/../releases/"+GOOS+"/"+GOARCH, 0755); err != nil {
				return xray.New(err)
			}
		}
		godot := exec.Command(engine, runGodotArgs...)
		godot.Dir = graphics
		godot.Stderr = os.Stderr
		godot.Stdout = os.Stdout
		godot.Stdin = os.Stdin
		if err := godot.Run(); err != nil {
=======
		if err := os.Chdir("./graphics"); err != nil {
>>>>>>> 6fa6d508
			return xray.New(err)
		}
		return tooling.Godot.Exec("-e")
	default:
		switch args[1] {
		case "build":
			if err := os.MkdirAll(filepath.Join(project.ReleasesDirectory, GOOS, GOARCH), 0755); err != nil {
				return xray.New(err)
			}
			return platform.BuildMain(args[2:]...)
		case "run":
			return platform.Run(args[2:]...)
		case "test":
			converted := []string{}
			for _, arg := range os.Args[2:] {
				switch arg {
				case "-bench", "-benchmem", "-benchtime", "blockprofile",
					"-blockprofilerate", "-count", "-coverprofile", "-cpu",
					"-cpuprofile", "-failfast", "-fullpath", "-fuzz", "-fuzzcachedir",
					"-fuzzminimizetime", "-fuzztime", "-fuzzworker", "-gocoverdir",
					"-list", "-memprofile", "-memprofilerate", "-mutexprofile",
					"-mutexprofilefraction", "-outputdir", "-paniconexit0",
					"-parallel", "-run", "-short", "-shuffle", "-skip", "-testlogfile",
					"-timeout", "-trace", "-v":
					converted = append(converted, "-test."+strings.TrimPrefix(arg, "-"))
				default:
					converted = append(converted, arg)
				}
			}
			return platform.Test(converted...)
		default:
			return tooling.Go.Exec(args...)
		}
	}
}<|MERGE_RESOLUTION|>--- conflicted
+++ resolved
@@ -112,132 +112,7 @@
 		if err := platform.Build(); err != nil {
 			return xray.New(err)
 		}
-<<<<<<< HEAD
-		go func() {
-			defer stderr.Close()
-			defer close(parsingDone)
-			scanner := bufio.NewScanner(stderr)
-			for scanner.Scan() {
-				line := scanner.Text()
-				fmt.Fprintln(os.Stderr, line)
-				_, ident, ok := strings.Cut(line, "undefined: ")
-				if ok {
-					undefinedSymbols = append(undefinedSymbols, ident)
-				}
-			}
-		}()
-		golang := exec.Command("go", commandArgs...)
-		golang.Env = os.Environ()
-		if GOOS != "js" {
-			golang.Env = append(os.Environ(), "CGO_ENABLED=1")
-		}
-		if zig != "" && os.Getenv("CC") == "" {
-			if runtime.GOOS == "darwin" {
-				golang.Env = append(golang.Env, "CC=clang")
-			} else {
-				golang.Env = append(golang.Env, "CC=zig cc")
-			}
-		}
-		golang.Env = append(golang.Env, "GOARCH="+arches[i])
-		if GOOS != runtime.GOOS {
-			if GOOS != "js" {
-				_, err := exec.LookPath("zig")
-				if err != nil {
-					return fmt.Errorf("gd requires zig to be installed and available in your PATH for cross-compilation: %w", err)
-				}
-			}
-			switch GOOS {
-			case "windows":
-				switch arches[i] {
-				case "amd64":
-					golang.Env = append(golang.Env, "CC=zig cc -target x86_64-windows-gnu")
-				case "arm64":
-					golang.Env = append(golang.Env, "CC=zig cc -target aarch64-windows-gnu")
-				}
-			case "darwin":
-				setupFiles(macos_sdk, "internal/macos", graphics+"/../releases/darwin/sdk")
-				MACOS_SDK, err := filepath.Abs(graphics + "/../releases/darwin/sdk")
-				if err != nil {
-					return xray.New(err)
-				}
-				switch arches[i] {
-				case "amd64":
-					golang.Env = append(golang.Env, "CC=zig cc -target x86_64-macos -F "+MACOS_SDK+"/Frameworks -L"+MACOS_SDK+"/lib -I"+MACOS_SDK+"/include")
-				case "arm64":
-					golang.Env = append(golang.Env, "CC=zig cc -target aarch64-macos -F "+MACOS_SDK+"/Frameworks -L"+MACOS_SDK+"/lib -I"+MACOS_SDK+"/include")
-				}
-			case "linux":
-				switch arches[i] {
-				case "amd64":
-					golang.Env = append(golang.Env, "CC=zig cc -target x86_64-linux-gnu")
-				case "arm64":
-					golang.Env = append(golang.Env, "CC=zig cc -target aarch64-linux-gnu")
-				}
-			case "android":
-				setupFiles(android_sdk, "internal/android", graphics+"/../releases/android/sdk")
-				ANDROID_SDK, err := filepath.Abs(graphics + "/../releases/android/sdk")
-				if err != nil {
-					return xray.New(err)
-				}
-				switch arches[i] {
-				case "arm64":
-					golang.Env = append(golang.Env, "CC=zig cc -target aarch64-linux-android -nostdlib -I"+ANDROID_SDK+"/usr/include -L"+ANDROID_SDK+"/usr/lib")
-				}
-			case "ios":
-				setupFiles(macos_sdk, "internal/macos", graphics+"/../releases/darwin/sdk")
-				MACOS_SDK, err := filepath.Abs(graphics + "/../releases/darwin/sdk")
-				if err != nil {
-					return xray.New(err)
-				}
-				golang.Env = append(golang.Env, "CC=zig cc -target aarch64-macos -F "+MACOS_SDK+"/Frameworks -L"+MACOS_SDK+"/lib -I"+MACOS_SDK+"/include")
-			}
-		}
-		golang.Stderr = capture
-		golang.Stdout = os.Stdout
-		golang.Stdin = os.Stdin
-		if err := golang.Run(); err != nil {
-			capture.Close()
-			<-parsingDone
-			checkForFixes(undefinedSymbols)
-			return err
-		}
-		if GOOS == "ios" { // create the xcframework
-			if err := os.MkdirAll(graphics+"/go.xcframework/ios_arm64", 0755); err != nil {
-				return xray.New(err)
-			}
-			if err := os.Rename(graphics+"/ios_arm64.a", graphics+"/go.xcframework/ios_arm64/libgo.a"); err != nil {
-				return xray.New(err)
-			}
-			if err := setupFile(true, graphics+"/go.xcframework/Info.plist", info_plist); err != nil {
-				return xray.New(err)
-			}
-		}
-	}
-	if GOOS == "darwin" && (GOARCH == "amd64" || GOARCH == "arm64") {
-		err := lipo.Execute(os.Stdout, os.Stdin, []string{"-create", graphics + "/darwin_amd64.dylib", graphics + "/darwin_arm64.dylib", "-output", graphics + "/darwin_universal.dylib"})
-		if err != 0 {
-			return errors.New("lipo execution failed")
-		}
-	}
-	if err := setup(); err != nil {
-		return xray.New(err)
-	}
-	switch os.Args[1] {
-	case "run":
-		if GOOS == "js" || GOOS == "android" {
-			if err := os.MkdirAll(graphics+"/../releases/"+GOOS+"/"+GOARCH, 0755); err != nil {
-				return xray.New(err)
-			}
-		}
-		godot := exec.Command(engine, runGodotArgs...)
-		godot.Dir = graphics
-		godot.Stderr = os.Stderr
-		godot.Stdout = os.Stdout
-		godot.Stdin = os.Stdin
-		if err := godot.Run(); err != nil {
-=======
 		if err := os.Chdir("./graphics"); err != nil {
->>>>>>> 6fa6d508
 			return xray.New(err)
 		}
 		return tooling.Godot.Exec("-e")

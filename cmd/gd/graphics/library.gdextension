[configuration]

entry_symbol = "loadExtension"
compatibility_minimum = "4.2.2"

[libraries]

linux.x86_64   = "linux_amd64.so"
windows.x86_64 = "windows_amd64.dll"
<<<<<<< HEAD
macos.x86_64   = "darwin_amd64.dylib"
macos.arm64    = "darwin_arm64.dylib"
android.arm64  = "libandroid_arm64.so"
=======
macos.debug = "universal.dylib"
macos.release = "universal.dylib"
android.arm64  = "android_arm64.so"
>>>>>>> b4e0ce0c
<|MERGE_RESOLUTION|>--- conflicted
+++ resolved
@@ -7,12 +7,6 @@
 
 linux.x86_64   = "linux_amd64.so"
 windows.x86_64 = "windows_amd64.dll"
-<<<<<<< HEAD
-macos.x86_64   = "darwin_amd64.dylib"
-macos.arm64    = "darwin_arm64.dylib"
 android.arm64  = "libandroid_arm64.so"
-=======
-macos.debug = "universal.dylib"
-macos.release = "universal.dylib"
-android.arm64  = "android_arm64.so"
->>>>>>> b4e0ce0c
+macos.universal = "macos_universal.dylib"
+android.arm64  = "android_arm64.so"